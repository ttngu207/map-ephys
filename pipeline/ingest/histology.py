--- conflicted
+++ resolved
@@ -85,7 +85,7 @@
         ).fetch1('water_restriction_number')
 
         egmap = {e['insertion_number']: e
-<<<<<<< HEAD
+
                  for e in (ephys.ProbeInsertion
                            * lab.ElectrodeConfig.ElectrodeGroup
                            & session).fetch('KEY')}
@@ -97,80 +97,6 @@
 
             self.load_histology_track(key, session, probe, egmap, rigpath,
                                       subject_id, session_date, water)
-=======
-                 for e in (ephys.ProbeInsertion * lab.ElectrodeConfig.ElectrodeGroup & session).fetch('KEY')}
-
-        errlabel = ccf.CCFLabel.CCF_R3_20UM_ERROR
-        sz = 20  # 20um voxel size
-
-        for probe in range(1, 3):
-
-            log.info('... probe {} position ingest.'.format(probe))
-
-            if probe not in egmap:
-                log.info('... probe {} ephys N/A, skipping.'.format(probe))
-                continue
-
-            # subpaths like:
-            # directory: {h2o}/{yyyy-mm-dd}/histology
-            # file: landmarks_{h2o}_{YYYYMMDD}_{probe}_siteInfo.mat
-
-            directory = pathlib.Path(water, session_date.strftime('%Y-%m-%d'), 'histology')
-            file = 'landmarks_{}_{}_{}_siteInfo.mat'.format(
-                water, session['session_date'].strftime('%Y%m%d'), probe)
-            subpath = directory / file
-            fullpath = rigpath / subpath
-
-            if not fullpath.exists():
-                log.info('... probe {} histology file {} N/A, skipping.'
-                         .format(probe, fullpath))
-                continue
-
-            log.info('... found probe {} histology file {}'.format(
-                probe, fullpath))
-
-            hist = scio.loadmat(fullpath, struct_as_record=False, squeeze_me=True)['site']
-            # probe CCF 3D positions
-            pos_xyz = np.vstack([hist.pos.x, hist.pos.y, hist.pos.z]).T * sz  # 20um spacing (y-wise) between channels
-
-            # probe CCF regions
-            names = hist.ont.name  # there are 1000 names here, 1-960 represents the names for each electrode sites (960 sites for npx probe), ignore the last 40
-            valid = [isinstance(n, (str,)) for n in names]
-            goodn = np.where(np.array(valid))[0]
-
-            # XXX: to verify - electrode off-by-one in ingest (e.g. mat->py)??
-            # note, hard-code for neuropixels probe -> only one ElectrodeGroup (electrode_group=0)
-            electrodes = np.array((ephys.ProbeInsertion * lab.ElectrodeConfig.Electrode
-                                   & egmap[probe]).fetch(order_by='electrode asc'))
-
-            # interact('histoloading', local=dict(ChainMap(locals(), globals())))
-
-            # XXX: off by one in ephys.ElectrodeGroup 'builder' routine?
-            #   .. relatedly, we index pos_xyz by 'goodn' directly,
-            #   .. rather than via electrodes[goodn]['electrode']
-            recs = ({**p_i, 'ccf_label_id': ccf.CCFLabel.CCF_R3_20UM_ID, 'x': x, 'y': y, 'z': z}
-                    for p_i, (x, y, z) in zip(electrodes[goodn], pos_xyz[goodn]))
-
-            # ideally:
-            # ephys.ElectrodeGroup.ElectrodePosition.insert(
-            #     recs, allow_direct_insert=True)
-            # but hitting ccf coordinate issues..:
-
-            log.info('inserting channel ccf position')
-            histology.ElectrodeCCFPosition.insert1(egmap[probe], ignore_extra_fields=True)
-
-            for r in recs:
-                log.debug('... adding probe/position: {}'.format(r))
-                try:
-                    histology.ElectrodeCCFPosition.ElectrodePosition.insert1(
-                        r, ignore_extra_fields=True, allow_direct_insert=True)
-                except Exception as e:
-                    log.warning('... ERROR!') # XXX: no way to be more precise in dj
-                    histology.ElectrodeCCFPosition.ElectrodePositionError.insert1(
-                        r, ignore_extra_fields=True, allow_direct_insert=True)
-
-            log.info('... ok.')
->>>>>>> c6e3eaeb
 
         log.info('HistologyIngest().make(): {} complete.'.format(key))
         self.insert1(key)
