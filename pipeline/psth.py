--- conflicted
+++ resolved
@@ -69,12 +69,7 @@
     class PhotostimLocation(dj.Part):
         definition = """
         -> master
-<<<<<<< HEAD
-        ---
-        -> experiment.PhotostimLocation
-=======
         -> experiment.Photostim
->>>>>>> eb7bf95c
         """
 
     @classmethod
