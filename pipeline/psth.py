--- conflicted
+++ resolved
@@ -430,13 +430,74 @@
 class UnitPsth(dj.Computed):
     definition = """
     -> TrialCondition
+    """
+
+    definition_next = """
+    -> TrialCondition
     -> ephys.Unit
     ---
     unit_psth=NULL:                             longblob
     """
     psth_params = {'xmin': -3, 'xmax': 3, 'binsize': 0.04}
 
+    class Unit(dj.Part):  # XXX: merge up to master; reason: recomputing:
+        definition = """
+        -> master
+        -> ephys.Unit
+        ---
+        unit_psth:                                  longblob
+        """
+
     def make(self, key):
+        log.info('UnitPsth.make(): key: {}'.format(key))
+
+        # can e.g. if key['condition_id'] in [1,2,3]: self.make_thiskind(key)
+        # for now, we assume one method of processing
+
+        cond = TrialCondition.expand(key['condition_id'])
+
+        # XXX: if / else for different conditions as needed
+        # e.g if key['condition_id'] > 3: ..., elif key['condition_id'] == 5
+
+        all_trials = TrialCondition.trials({
+            'TaskProtocol': cond['TaskProtocol'],
+            'TrialInstruction': cond['TrialInstruction'],
+            'EarlyLick': cond['EarlyLick'],
+            'Outcome': cond['Outcome']})
+
+        photo_trials = TrialCondition.trials({
+            'PhotostimLocation': cond['PhotostimLocation']})
+
+        unstim_trials = [t for t in all_trials if t not in photo_trials]
+
+        # build unique session list from trial list
+        sessions = {(t['subject_id'], t['session']) for t in all_trials}
+        sessions = [{'subject_id': s[0], 'session': s[1]}
+                    for s in sessions]
+
+        # find good units
+        units = ephys.Unit & [dict(s, unit_quality='good') for s in sessions]
+
+        # fetch spikes and create per-unit PSTH record
+        self.insert1(key)
+
+        i = 0
+        n_units = len(units)
+
+        for unit in ({k: u[k] for k in ephys.Unit.primary_key} for u in units):
+            i += 1
+            if i % 50 == 0:
+                log.info('.. unit {}/{} ({:.2f}%)'
+                         .format(i, n_units, (i/n_units)*100))
+            else:
+                log.debug('.. unit {}/{} ({:.2f}%)'
+                          .format(i, n_units, (i/n_units)*100))
+
+            psth = compute_unit_psth(unit, unstim_trials)
+            self.Unit.insert1({**key, **unit, 'unit_psth': np.array(psth)},
+                              allow_direct_insert=True)
+
+    def make_chris(self, key):
         log.info('UnitPsth.make(): key: {}'.format(key))
 
         unit = {k: v for k, v in key.items() if k in ephys.Unit.primary_key}
@@ -475,8 +536,6 @@
             return
 
         spikes = np.concatenate(spikes)
-
-<<<<<<< HEAD
         xmin, xmax, bins = self.psth_params.values()
         # XXX: xmin, xmax+bins (149 here vs 150 in matlab)..
         #   See also [:1] slice in plots..
@@ -484,11 +543,6 @@
         psth[0] = psth[0] / len(tgt_trials) / bins
 
         self.insert1({**key, 'unit_psth': np.array(psth)})
-=======
-            psth = compute_unit_psth(unit, unstim_trials)
-            self.Unit.insert1({**key, **unit, 'unit_psth': np.array(psth)},
-                              allow_direct_insert=True)
->>>>>>> ea2e7a77
 
     @classmethod
     def get(cls, condition_key, unit_key,
@@ -535,17 +589,9 @@
         return dict(trials=trials, spikes=spikes, psth=psth, raster=raster)
 
 
+
 @schema
-class Selectivity(dj.Lookup):
-    definition = """
-    selectivity: varchar(24)
-    """
-
-    contents = zip(['contra-selective', 'ipsi-selective', 'non-selective'])
-
-
-@schema
-class UnitSelectivity(dj.Computed):
+class UnitSelectivityChris(dj.Computed):
     """
     Compute unit selectivity for a unit in a particular time period.
     Calculation:
@@ -555,7 +601,6 @@
     definition = """
     -> ephys.Unit
     ---
-<<<<<<< HEAD
     sample_selectivity=Null:    float         # sample period selectivity
     delay_selectivity=Null:     float         # delay period selectivity
     go_selectivity=Null:        float         # go period selectivity
@@ -576,7 +621,114 @@
 
     ipsi_preferring = 'global_preference=1'
     contra_preferring = 'global_preference=0'
-=======
+
+    def make(self, key):
+        log.debug('Selectivity.make(): key: {}'.format(key))
+
+        # Verify insertion location is present,
+        egpos = None
+        try:
+            egpos = (ephys.ProbeInsertion.InsertionLocation
+                     * experiment.BrainLocation & key).fetch1()
+        except dj.DataJointError as e:
+            if 'exactly one tuple' in repr(e):
+                log.error('... Insertion Location missing. skipping')
+                return
+
+        # retrieving the spikes of interest,
+        spikes_q = ((ephys.TrialSpikes & key)
+                    & (experiment.BehaviorTrial()
+                       & {'task': 'audio delay'}
+                       & {'early_lick': 'no early'}
+                       & {'outcome': 'hit'}) - experiment.PhotostimEvent)
+
+        # and their corresponding behavior,
+        lr = ['left', 'right']
+        behav = (experiment.BehaviorTrial & spikes_q.proj()).fetch(
+            order_by='trial asc')
+        behav_lr = {k: np.where(behav['trial_instruction'] == k) for k in lr}
+
+        if egpos['hemisphere'] == 'left':
+            behav_i = behav_lr['left']
+            behav_c = behav_lr['right']
+        else:
+            behav_i = behav_lr['right']
+            behav_c = behav_lr['left']
+
+        # constructing a square, nan-padded trial x spike array
+        spikes = spikes_q.fetch(order_by='trial asc')
+        ydim = max(len(i['spike_times']) for i in spikes)
+        square = np.array(
+            np.array([np.concatenate([st, pad])[:ydim]
+                      for st, pad in zip(spikes['spike_times'],
+                                         repeat([math.nan]*ydim))]))
+
+        criteria = {}  # with which to calculate the selctivity criteria.
+
+        ranges = self.ranges
+        periods = list(ranges.keys())
+
+        for period in periods:
+            bounds = ranges[period]
+            name = period + '_selectivity'
+            pref = period + '_preference'
+
+            lower_mask = np.ma.masked_greater_equal(square, bounds[0])
+            upper_mask = np.ma.masked_less_equal(square, bounds[1])
+            inrng_mask = np.logical_and(lower_mask.mask, upper_mask.mask)
+
+            rsum = np.sum(inrng_mask, axis=1)
+            dur = bounds[1] - bounds[0]
+            freq = rsum / dur
+
+            freq_i = freq[behav_i]
+            freq_c = freq[behav_c]
+            t_stat, pval = sc_stats.ttest_ind(freq_i, freq_c, equal_var=False)
+
+            criteria[name] = pval
+
+            if period != 'global':
+                criteria[pref] = (1 if np.average(freq_i)
+                                  > np.average(freq_c) else 0)
+            else:
+                min_sel = min([v for k, v in criteria.items()
+                               if 'selectivity' in k])
+
+                any_pref = any([v for k, v in criteria.items()
+                                if 'preference' in k])
+
+                criteria['min_selectivity'] = min_sel
+                criteria['any_preference'] = any_pref
+
+                # XXX: hacky.. best would be to have another value
+                gbl_pref = (1 if ((np.average(freq_i) > np.average(freq_c))
+                                  and (min_sel <= self.alpha)) else 0)
+
+                criteria[pref] = gbl_pref
+
+        self.insert1({**key, **criteria})
+
+
+@schema
+class Selectivity(dj.Lookup):
+    definition = """
+    selectivity: varchar(24)
+    """
+
+    contents = zip(['contra-selective', 'ipsi-selective', 'non-selective'])
+
+
+@schema
+class UnitSelectivity(dj.Computed):
+    """
+    Compute unit selectivity for a unit in a particular time period.
+    Calculation:
+    2 tail t significance of unit firing rate for trial type: CorrectLeft vs. CorrectRight (no stim, no early lick)
+    frequency = nspikes(period)/len(period)
+    """
+    definition = """
+    -> ephys.Unit
+    ---
     -> Selectivity.proj(unit_selectivity='selectivity')
     """
 
@@ -590,7 +742,6 @@
         ipsi_firing_rate: float  # mean firing rate of all ipsi-trials
         p_value: float  # p-value of the t-test of spike-rate of all trials
         """
->>>>>>> ea2e7a77
 
     key_source = ephys.Unit & 'unit_quality = "good"'
 
@@ -642,90 +793,6 @@
         if not unit_selective:
             unit_pref = 'non-selective'
         else:
-<<<<<<< HEAD
-            log.debug('Selectivity.make(): key: {}'.format(key))
-
-        # Verify insertion location is present,
-        egpos = None
-        try:
-            egpos = (ephys.ProbeInsertion.InsertionLocation
-                     * experiment.BrainLocation & key).fetch1()
-        except dj.DataJointError as e:
-            if 'exactly one tuple' in repr(e):
-                log.error('... Insertion Location missing. skipping')
-                return
-
-        # retrieving the spikes of interest,
-        spikes_q = ((ephys.TrialSpikes & key)
-                    & (experiment.BehaviorTrial()
-                       & {'task': 'audio delay'}
-                       & {'early_lick': 'no early'}
-                       & {'outcome': 'hit'}) - experiment.PhotostimEvent)
-
-        # and their corresponding behavior,
-        lr = ['left', 'right']
-        behav = (experiment.BehaviorTrial & spikes_q.proj()).fetch(
-            order_by='trial asc')
-        behav_lr = {k: np.where(behav['trial_instruction'] == k) for k in lr}
-
-        if egpos['hemisphere'] == 'left':
-            behav_i = behav_lr['left']
-            behav_c = behav_lr['right']
-        else:
-            behav_i = behav_lr['right']
-            behav_c = behav_lr['left']
-
-        # constructing a square, nan-padded trial x spike array
-        spikes = spikes_q.fetch(order_by='trial asc')
-        ydim = max(len(i['spike_times']) for i in spikes)
-        square = np.array(
-            np.array([np.concatenate([st, pad])[:ydim]
-                      for st, pad in zip(spikes['spike_times'],
-                                         repeat([math.nan]*ydim))]))
-
-        criteria = {}  # with which to calculate the selctivity criteria.
-
-        ranges = self.ranges
-        periods = list(ranges.keys())
-
-        for period in periods:
-            bounds = ranges[period]
-            name = period + '_selectivity'
-            pref = period + '_preference'
-
-            lower_mask = np.ma.masked_greater_equal(square, bounds[0])
-            upper_mask = np.ma.masked_less_equal(square, bounds[1])
-            inrng_mask = np.logical_and(lower_mask.mask, upper_mask.mask)
-
-            rsum = np.sum(inrng_mask, axis=1)
-            dur = bounds[1] - bounds[0]
-            freq = rsum / dur
-
-            freq_i = freq[behav_i]
-            freq_c = freq[behav_c]
-            t_stat, pval = sc_stats.ttest_ind(freq_i, freq_c, equal_var=False)
-
-            criteria[name] = pval
-
-            if period != 'global':
-                criteria[pref] = (1 if np.average(freq_i)
-                                  > np.average(freq_c) else 0)
-            else:
-                min_sel = min([v for k, v in criteria.items()
-                               if 'selectivity' in k])
-
-                any_pref = any([v for k, v in criteria.items()
-                                if 'preference' in k])
-
-                criteria['min_selectivity'] = min_sel
-                criteria['any_preference'] = any_pref
-
-                # XXX: hacky.. best would be to have another value
-                gbl_pref = (1 if ((np.average(freq_i) > np.average(freq_c))
-                                  and (min_sel <= self.alpha)) else 0)
-
-                criteria[pref] = gbl_pref
-=======
             ave_ipsi_frate = np.array([p['ipsi_firing_rate'] for p in period_selectivity]).mean()
             ave_contra_frate = np.array([p['contra_firing_rate'] for p in period_selectivity]).mean()
             unit_pref = 'ipsi-selective' if ave_ipsi_frate > ave_contra_frate else 'contra-selective'
@@ -744,6 +811,5 @@
     xmin, xmax, bins = UnitPsth.psth_params.values()
     psth = list(np.histogram(spikes, bins = np.arange(xmin, xmax, bins)))
     psth[0] = psth[0] / len(trial_keys) / bins
->>>>>>> ea2e7a77
 
     return np.array(psth)