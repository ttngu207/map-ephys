import datajoint as dj
from pipeline import (experiment, get_schema_name)
schema = dj.schema(get_schema_name('foraging_analysis'),locals())
import numpy as np
import pandas as pd
import math
dj.config["enable_python_native_blobs"] = True
#%%
bootstrapnum = 100
minimum_trial_per_block = 30


#%%
@schema
class TrialStats(dj.Computed):
    definition = """
    -> experiment.BehaviorTrial
    ---
    reaction_time = null : decimal(8,4) # reaction time in seconds (first lick relative to go cue) [-1 in case of ignore trials]
    double_dipping = null: tinyint # Whether this is a double dipped trial
    """
    # Foraging sessions only
    key_source = experiment.BehaviorTrial & 'task LIKE "foraging%"'

    def make(self, key):
        trial_stats = dict()
        
        # -- Reaction time --
        gocue_time = (experiment.TrialEvent & key & 'trial_event_type = "go"').fetch1('trial_event_time')
        q_all_licks_after_go_cue = (experiment.ActionEvent & key 
                                    & 'action_event_type LIKE "%lick"'
                                    & 'action_event_time > {}'.format(gocue_time))
        q_reaction_time = experiment.BehaviorTrial.aggr(q_all_licks_after_go_cue,
                                                        reaction_time='min(action_event_time)')
        if q_reaction_time:
            trial_stats['reaction_time'] = q_reaction_time.fetch1('reaction_time') - gocue_time
            
        # -- Double dipping --
        trial_stats['double_dipping'] = len(np.unique(q_all_licks_after_go_cue.fetch('action_event_type'))) > 1
        

<<<<<<< HEAD
        self.insert1({**key, **trial_stats}, skip_duplicates=True )
            
=======
        self.insert1({**key, **trial_stats})


>>>>>>> a87645fb
@schema # TODO remove bias check?
class BlockStats(dj.Computed):
    definition = """ # All blocks including bias check
    -> experiment.SessionBlock
    ---
    block_trial_num : int # number of trials in block
    block_ignore_num : int # number of ignores
    block_reward_rate = null: decimal(8,4) # hits / (hits + misses)
    """

    def make(self, key):
        
        q_block_trials = experiment.BehaviorTrial * experiment.SessionBlock.BlockTrial & key

        block_stats = {'block_trial_num': len((experiment.SessionBlock.BlockTrial & key)),
                       'block_ignore_num': len(q_block_trials & 'outcome = "ignore"')}
        try:
            block_stats['block_reward_rate'] = len(q_block_trials & 'outcome = "hit"') / len(q_block_trials & 'outcome in ("hit", "miss")')
        except:
            pass
        self.insert1({**key, **block_stats})
 
    
@schema #remove bias check trials from statistics # 03/25/20 NW added nobiascheck terms for hit, miss and ignore trial num
class SessionStats(dj.Computed):
    definition = """
    -> experiment.Session
    ---
    session_total_trial_num = null : int #number of trials
    session_block_num = null : int #number of blocks, including bias check
    session_hit_num = null : int #number of hits
    session_miss_num = null : int #number of misses
    session_ignore_num = null : int #number of ignores
    session_early_lick_ratio = null: decimal(5,4)  # early lick ratio
    session_autowater_num = null : int #number of trials with autowaters
    session_length = null : decimal(10, 4) #length of the session in seconds
    session_pure_choices_num = null : int # Number of pure choices (excluding auto water)
    
    session_double_dipping_ratio = null: decimal(5,4)  # Double dipping ratio
    session_double_dipping_ratio_hit = null: decimal(5,4)  # Double dipping ratio of hit trials
    session_double_dipping_ratio_miss = null: decimal(5,4)  # Double dipping ratio of miss trials
    
    session_foraging_eff_optimal = null: decimal(5,4)   # Session-wise foraging efficiency (optimal; average sense)
    session_foraging_eff_optimal_random_seed = null: decimal(5,4)   # Session-wise foraging efficiency (optimal; random seed)
    
    session_mean_reward_sum = null: decimal(4,3)  # Median of sum of reward prob
    session_mean_reward_contrast = null: float  # Median of reward prob ratio
    session_effective_block_trans_num = null: int  # Number of effective block transitions  #!!!
    """
    # Foraging sessions only
    key_source = experiment.Session & (experiment.BehaviorTrial & 'task LIKE "foraging%"')

    def make(self, key):
        # import pdb; pdb.set_trace()
        q_all_trial = experiment.SessionTrial & key
        q_block = experiment.SessionBlock & key
        q_hit = experiment.BehaviorTrial & key & 'outcome = "hit"'
        q_miss = experiment.BehaviorTrial & key & 'outcome = "miss"'
        q_auto_water = experiment.TrialNote & key & 'trial_note_type = "autowater"'
        q_actual_finished = q_hit.proj() + q_miss.proj()  - q_auto_water.proj()   # Real finished trial = 'hit' or 'miss' but not 'autowater'
        
        session_stats = {'session_total_trial_num': len(q_all_trial),
                'session_block_num': len(q_block),
                'session_hit_num': len(q_hit),
                'session_miss_num': len(q_miss),
                'session_ignore_num': len(experiment.BehaviorTrial & key & 'outcome = "ignore"'),
                'session_early_lick_ratio': len(experiment.BehaviorTrial & key & 'early_lick="early"') / (len(q_hit) + len(q_miss)),
                'session_autowater_num': len(q_auto_water),
                'session_pure_choices_num': len(q_actual_finished)}
        
        if session_stats['session_total_trial_num'] > 0:
            session_stats['session_length'] = float(((experiment.SessionTrial() & key).fetch('stop_time')).max())
        else:
            session_stats['session_length'] = 0
            
        # -- Double dipping ratio --
        q_double_dipping = TrialStats & key & 'double_dipping = 1'
        session_stats.update(session_double_dipping_ratio_hit = len(q_double_dipping & q_hit) / len(q_hit))        
        
        # Double dipping in missed trial is detected only for sessions later than the first day of using new lickport retraction logic 
        if (experiment.Session & key & 'session_date > "2020-08-11"'):   
            session_stats.update(session_double_dipping_ratio_miss = len(q_double_dipping & q_miss) / len(q_miss),
                                 session_double_dipping_ratio = len(q_double_dipping & q_actual_finished) / len(q_actual_finished))
            
        # -- Session-wise foraging efficiency and schedule stats (2lp only) --
        if len(experiment.BehaviorTrial & key & 'task="foraging"'):
            # Get reward rate (hit but not autowater) / (hit but not autowater + miss but not autowater)
            q_pure_hit_num = q_hit.proj() - q_auto_water.proj()
            reward_rate = len(q_pure_hit_num) / len(q_actual_finished)
            
            q_actual_finished_reward_prob = (experiment.SessionTrial * experiment.SessionBlock.BlockTrial  # Session-block-trial
                                           * experiment.SessionBlock.WaterPortRewardProbability  # Block-trial-p_reward
                                           & q_actual_finished)  # Select finished trials
                                
            # Get reward probability (only pure finished trials)
            p_Ls = (q_actual_finished_reward_prob & 'water_port="left"').fetch(
                'reward_probability', order_by='trial').astype(float)  # Note 'order_by'!!!
            p_Rs = (q_actual_finished_reward_prob & 'water_port="right"').fetch(
                'reward_probability', order_by='trial').astype(float)
            
            # Recover actual random numbers
            random_number_Ls = np.empty(len(q_all_trial))
            random_number_Ls[:] = np.nan
            random_number_Rs = random_number_Ls.copy()
            
            rand_seed_starts = (experiment.TrialNote()  & key & 'trial_note_type="random_seed_start"').fetch('trial', 'trial_note', order_by='trial')
            
            if len(rand_seed_starts[0]):  # Random seed exists
                for start_idx, start_seed in zip(rand_seed_starts[0], rand_seed_starts[1]):  # For each pybpod session
                    # Must be exactly the same as the pybpod protocol 
                    # https://github.com/hanhou/Foraging-Pybpod/blob/5e19e1d227657ed19e27c6e1221495e9f180c323/pybpod_protocols/Foraging_baptize_by_fire_new_lickport_retraction.py#L478
                    np.random.seed(int(start_seed))
                    random_number_L_this = np.random.uniform(0.,1.,2000).tolist()
                    random_number_R_this = np.random.uniform(0.,1.,2000).tolist()
                    
                    # Fill in random numbers
                    random_number_Ls[start_idx - 1 :] = random_number_L_this[: len(random_number_Ls) - start_idx + 1]
                    random_number_Rs[start_idx - 1 :] = random_number_R_this[: len(random_number_Rs) - start_idx + 1]
                    
                # Select finished trials
                actual_finished_idx = q_actual_finished.fetch('trial', order_by='trial')-1
                random_number_Ls = random_number_Ls[actual_finished_idx]
                random_number_Rs = random_number_Rs[actual_finished_idx]
            else:  # No random seed (backward compatibility)
                print(f'No random seeds for {key}')
                random_number_Ls = None
                random_number_Rs = None
                
            # Compute foraging efficiency
            for_eff_optimal, for_eff_optimal_random_seed = foraging_eff(reward_rate, p_Ls, p_Rs, random_number_Ls, random_number_Rs)

            # Reward schedule stats
            if (SessionTaskProtocol & key).fetch1('session_real_foraging'):   # Real foraging
                p_contrast = np.max([p_Ls, p_Rs], axis=0) / np.min([p_Ls, p_Rs], axis=0)
                p_contrast[np.isinf(p_contrast)] = np.nan  # A arbitrary huge number
                p_contrast_mean = np.nanmean(p_contrast)
            else:
                p_contrast_mean = 100
                
            session_stats.update(session_foraging_eff_optimal = for_eff_optimal,
                                 session_foraging_eff_optimal_random_seed = for_eff_optimal_random_seed,
                                 session_mean_reward_sum = np.nanmean(p_Ls + p_Rs), 
                                 session_mean_reward_contrast = p_contrast_mean)
            
        self.insert1({**key, **session_stats})

            
@schema
class SessionTaskProtocol(dj.Computed):
    definition = """
    -> experiment.Session
    ---
    session_task_protocol : tinyint # the number of the dominant task protocol in the session
    session_real_foraging : bool # True if it is real foraging, false in case of pretraining
    """
    
    # Foraging sessions only
    key_source = experiment.Session & (experiment.BehaviorTrial & 'task LIKE "foraging%"')
    
    def make(self, key):
        task_protocols = (experiment.BehaviorTrial & key).fetch('task_protocol')

        is_real_foraging = bool(experiment.SessionBlock.WaterPortRewardProbability & key
                                & 'reward_probability > 0 and reward_probability < 1')

        self.insert1({**key,
                      'session_task_protocol': np.median(task_protocols),
                      'session_real_foraging': is_real_foraging})

        
@schema
class BlockFraction(dj.Computed):
    definition = """ # Block reward and choice fraction without bias check
    -> experiment.SessionBlock
    ---
    block_length: smallint #
    block_reward_per_trial: float   # This is actually "block reward rate", same as BlockStats.block_reward_rate, except only for real_training and > min_trial_length
    """

    class WaterPortFraction(dj.Part):
        definition = """
        -> master
        -> experiment.WaterPort
        ---
        block_reward_fraction=null                  : float     # lickport reward fraction from all trials
        block_choice_fraction=null                  : float
        """

    @property
    def key_source(self):
        """
        Only process the blocks with:
         1. trial-count > minimum_trial_per_block
         2. is_real_training only
        """
        # trial-count > minimum_trial_per_block
        ks_tr_count = experiment.SessionBlock.aggr(experiment.SessionBlock.BlockTrial, tr_count='count(*)') & 'tr_count > {}'.format(minimum_trial_per_block)
        # is_real_training only
        ks_real_training = ks_tr_count - (experiment.SessionBlock.WaterPortRewardProbability & 'reward_probability >= 1')
        return ks_real_training

    def make(self, key):
        # To skip bias check trial 04/02/20 NW
        q_block_trial = experiment.BehaviorTrial * experiment.SessionBlock.BlockTrial & key

        block_rw = q_block_trial.proj(reward='outcome = "hit"').fetch('reward', order_by='trial')
        block_choice = (experiment.WaterPortChoice * q_block_trial).proj(
            non_null_wp='water_port IS NOT NULL').fetch('non_null_wp', order_by='trial')

        trialnum = len(block_rw)

        # ---- whole-block fraction ----
        block_reward_fraction = dict(
            block_length=trialnum,
            # block_reward_per_trial=block_rw.mean(),
            block_reward_per_trial=block_rw.sum()/block_choice.sum(),   # Exclude ignore trials
            )

        self.insert1({**key, **block_reward_fraction})

        # ---- water-port fraction ----
        wp_frac = {}
        for water_port in experiment.WaterPort.fetch('water_port'):
            # --- reward fraction ---
            rw = (experiment.WaterPortChoice * q_block_trial).proj(
                reward='water_port = "{}" AND outcome = "hit"'.format(water_port)).fetch('reward', order_by='trial').astype(float)
            wp_frac[water_port] = {
                'block_reward_fraction': rw.sum() / block_rw.sum() if block_rw.sum() else np.nan,
              }

            # --- choice fraction ---
            choice = (experiment.WaterPortChoice * q_block_trial).proj(
                choice='water_port = "{}"'.format(water_port)).fetch('choice', order_by='trial').astype(float)

            wp_frac[water_port].update(**{
                'block_choice_fraction': np.nansum(choice) / block_choice.sum() if block_choice.sum() else np.nan,
               })

        self.WaterPortFraction.insert([{**key, 'water_port': wp, **wp_data} for wp, wp_data in wp_frac.items()])
        

@schema
class SessionMatching(dj.Computed):  # bias check removed,
    definition = """# Blockwise matching of a session
    -> experiment.Session
    """
    
    # Foraging sessions only
    key_source = experiment.Session & (experiment.BehaviorTrial & 'task LIKE "foraging%"')
    
    class WaterPortMatching(dj.Part):
        definition = """  # reward and choice ratio of this water-port w.r.t the sum of the other water-ports
        -> master
        -> experiment.WaterPort
        ---
        reward_ratio=null                : longblob      # lickport reward ratio (this : sum of others)
        choice_ratio=null                : longblob      # lickport choice ratio (this : sum of others)       
        match_idx=null                      : decimal(8,4)  # slope of log ratio
        bias=null                           : decimal(8,4)  # intercept of log ratio
        """

    def make(self, key):
        q_block_fraction = BlockFraction.WaterPortFraction & key

        ratio_attrs = ['reward_ratio', 
                        'choice_ratio']
        
        session_matching = {}
        
        # ratio = this / others = fraction / (1-fraction)
        q_block_ratio = q_block_fraction.proj(reward_ratio='block_reward_fraction/(1-block_reward_fraction)',
                                               choice_ratio='block_choice_fraction/(1-block_choice_fraction)')
        
        for water_port in experiment.WaterPort.fetch('water_port'):
            # # ---- compute the reward and choice fraction, across blocks ----
            # # query for this port
            # this_port = (q_block_fraction & 'water_port = "{}"'.format(water_port))
            
            # # query for other ports, take the sum of the reward and choice fraction of the other ports
            # other_ports = BlockFraction.aggr(
            #     q_block_fraction & 'water_port != "{}"'.format(water_port),
            #     rw_sum='sum(block_reward_fraction)',
            #     choice_sum='sum(block_choice_fraction)')
            
            # # merge and compute the fraction of this port over the sum of the other ports
            # wp_block_ratio = (this_port * other_ports).proj(
            #     reward_ratio='block_reward_fraction / rw_sum',
            #     choice_ratio='block_choice_fraction / choice_sum').fetch(
            #     *ratio_attrs, order_by='block')
                    
            wp_block_ratio = (q_block_ratio & 'water_port = "{}"'.format(water_port)).fetch(
                              *ratio_attrs, order_by='block')
            
            # taking the log2
            # session_matching[water_port] = {attr: np.log2(attr_value.astype(float))
            #                             for attr, attr_value in zip(ratio_attrs, wp_block_ratio)}
            session_matching[water_port] = {}
            for attr, attr_value in zip(ratio_attrs, wp_block_ratio):
                attr_value = attr_value.astype(float)
                attr_value[(attr_value==0)] = np.nan
                session_matching[water_port][attr] = np.log2(attr_value)

            # ---- compute the match index and bias ----
            # for tertile_suffix in ('', '_first_tertile', '_second_tertile', '_third_tertile'):
            tertile_suffix = ''
            reward_name = 'reward_ratio' + tertile_suffix
            choice_name = 'choice_ratio' + tertile_suffix
            # Ignore those with all NaNs or all Infs
            if (np.isfinite(session_matching[water_port][reward_name]).any()
                    and np.isfinite(session_matching[water_port][choice_name]).any()):
                match_idx, bias = draw_bs_pairs_linreg(
                    session_matching[water_port][reward_name],
                    session_matching[water_port][choice_name], size=bootstrapnum)
                session_matching[water_port]['match_idx' + tertile_suffix] = np.nanmean(match_idx)
                session_matching[water_port]['bias' + tertile_suffix] = np.nanmean(bias)

            else:
                session_matching[water_port].pop(reward_name)
                session_matching[water_port].pop(choice_name)

        # ---- Insert ----
        self.insert1(key)
        # can't do list comprehension for batch insert because "session_matching" may have different fields
        for k, v in session_matching.items():
            self.WaterPortMatching.insert1({**key, 'water_port': k, **v})


@schema
class BlockEfficiency(dj.Computed):  # bias check excluded
    definition = """
    -> BlockFraction
    ---
    block_effi_one_p_reward: float                       # denominator = max of the reward assigned probability (no baiting)
    block_effi_sum_p_reward: float                       # denominator = sum of the reward assigned probability (no baiting)
    block_effi_one_a_reward=null: float                  # denominator = max of the reward assigned probability + baiting)
    block_effi_sum_a_reward=null: float                  # denominator = sum of the reward assigned probability + baiting)
    block_ideal_phat_greedy=null: float                  # denominator = Ideal-pHat-greedy
    regret_ideal_phat_greedy=null: float                 # Ideal-pHat-greedy - reward collected
    """

    def make(self, key):
        
        # BlockFraction does not use all experiment.SessionBlock primary keys (bias check excluded)
        if len(BlockFraction & key) == 0:  
            return
        
        block_fraction = (BlockFraction & key).fetch1()
        
        water_ports, rewards = (experiment.SessionBlock.WaterPortRewardProbability & key).fetch(
            'water_port', 'reward_probability')
        rewards = rewards.astype(float)
        max_prob_reward = np.nanmax(rewards)
        sum_prob_reward = np.nansum(rewards)

        q_block_trial = experiment.BehaviorTrial * experiment.SessionBlock.BlockTrial & key

        reward_available = pd.DataFrame({wp: (q_block_trial * experiment.TrialAvailableReward
                                              & {'water_port': wp}).fetch('reward_available', order_by='trial')
                                         for wp in water_ports})
        max_reward_available = reward_available.max(axis=1)
        sum_reward_available = reward_available.sum(axis=1)

        block_efficiency_data = dict(
            block_effi_one_p_reward=block_fraction['block_reward_per_trial'] / max_prob_reward,
            block_effi_sum_p_reward=block_fraction['block_reward_per_trial'] / sum_prob_reward,
            block_effi_one_a_reward=(block_fraction['block_reward_per_trial'] / max_reward_available.mean()
                                     if max_reward_available.mean() else np.nan),
            block_effi_sum_a_reward=(block_fraction['block_reward_per_trial'] / sum_reward_available.mean()
                                     if sum_reward_available.mean() else np.nan))

        # Ideal-pHat-greedy  - only for blocks containing "left" and "right" port only
        if not len(np.setdiff1d(['right', 'left'], water_ports)):
            p1 = np.nanmax(rewards)
            p0 = np.nanmin(rewards)
            if p0 != 0:
                m_star_greedy = math.floor(math.log(1 - p1) / math.log(1 - p0))
                p_star_greedy = p1 + (1 - (1 - p0) ** (m_star_greedy + 1) - p1 ** 2) / (m_star_greedy + 1)
            else:
                p_star_greedy = p1

            block_efficiency_data.update(
                block_ideal_phat_greedy=block_fraction['block_reward_per_trial'] / p_star_greedy,
                regret_ideal_phat_greedy=p_star_greedy - block_fraction['block_reward_per_trial'])

        self.insert1({**key, **block_efficiency_data})


# ====================== HELPER FUNCTIONS ==========================     
   
def draw_bs_pairs_linreg(x, y, size=1): 
    """Perform pairs bootstrap for linear regression."""#from serhan aya
    # Get rid of infs/nans
    idx = np.isfinite(x) & np.isfinite(y)
    x = x[idx]
    y = y[idx]

    try:
        # Set up array of indices to sample from: inds
        inds = np.arange(len(x))
    
        # Initialize replicates: bs_slope_reps, bs_intercept_reps
        bs_slope_reps = np.empty(size)
        bs_intercept_reps = np.empty(shape=size)
    
        # Generate replicates
        for i in range(size):
            bs_inds = np.random.choice(inds, size=len(inds)) # sampling the indices (1d array requirement)
            bs_x, bs_y = x[bs_inds], y[bs_inds]
            bs_slope_reps[i], bs_intercept_reps[i] = np.polyfit(bs_x, bs_y, 1)
    
        return bs_slope_reps, bs_intercept_reps
    except:
        return np.nan, np.nan
    

def foraging_eff(reward_rate, p_Ls, p_Rs, random_number_L=None, random_number_R=None):  # Calculate foraging efficiency (only for 2lp)
        
    # --- Optimal-aver (use optimal expectation as 100% efficiency) ---
    p_stars = np.zeros_like(p_Ls)
    for i, (p_L, p_R) in enumerate(zip(p_Ls, p_Rs)):   # Sum over all ps 
        p_max = np.max([p_L, p_R])
        p_min = np.min([p_L, p_R])
        if p_min == 0 or p_max >= 1:
            p_stars[i] = p_max
        else:
            m_star = np.floor(np.log(1-p_max)/np.log(1-p_min))
            p_stars[i] = p_max + (1-(1-p_min)**(m_star + 1)-p_max**2)/(m_star+1)

    for_eff_optimal = reward_rate / np.nanmean(p_stars)
    
    if random_number_L is None:
        return for_eff_optimal, np.nan
        
    # --- Optimal-actual (uses the actual random numbers by simulation)
    block_trans = np.where(np.diff(np.hstack([np.inf, p_Ls, np.inf])))[0].tolist()
    reward_refills = [p_Ls >= random_number_L, p_Rs >= random_number_R]
    reward_optimal_random_seed = 0
    
    # Generate optimal choice pattern
    for b_start, b_end in zip(block_trans[:-1], block_trans[1:]):
        p_max = np.max([p_Ls[b_start], p_Rs[b_start]])
        p_min = np.min([p_Ls[b_start], p_Rs[b_start]])
        side_max = np.argmax([p_Ls[b_start], p_Rs[b_start]])
        
        # Get optimal choice pattern and expected optimal rate
        if p_min == 0 or p_max >= 1:
            this_choice = np.array([1] * (b_end-b_start))  # Greedy is obviously optimal
        else:
            m_star = np.floor(np.log(1-p_max)/np.log(1-p_min))
            this_choice = np.array((([1]*int(m_star)+[0]) * (1+int((b_end-b_start)/(m_star+1)))) [:b_end-b_start])
            
        # Do simulation, using optimal choice pattern and actual random numbers
        reward_refill = np.vstack([reward_refills[1 - side_max][b_start:b_end], 
                         reward_refills[side_max][b_start:b_end]]).astype(int)  # Max = 1, Min = 0
        reward_remain = [0,0]
        for t in range(b_end - b_start):
            reward_available = reward_remain | reward_refill[:, t]
            reward_optimal_random_seed += reward_available[this_choice[t]]
            reward_remain = reward_available.copy()
            reward_remain[this_choice[t]] = 0
        
        if reward_optimal_random_seed:                
            for_eff_optimal_random_seed = reward_rate / (reward_optimal_random_seed / len(p_Ls))
        else:
            for_eff_optimal_random_seed = np.nan
    
    return for_eff_optimal, for_eff_optimal_random_seed<|MERGE_RESOLUTION|>--- conflicted
+++ resolved
@@ -38,15 +38,9 @@
         # -- Double dipping --
         trial_stats['double_dipping'] = len(np.unique(q_all_licks_after_go_cue.fetch('action_event_type'))) > 1
         
-
-<<<<<<< HEAD
         self.insert1({**key, **trial_stats}, skip_duplicates=True )
-            
-=======
-        self.insert1({**key, **trial_stats})
-
-
->>>>>>> a87645fb
+
+        
 @schema # TODO remove bias check?
 class BlockStats(dj.Computed):
     definition = """ # All blocks including bias check
