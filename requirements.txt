--- conflicted
+++ resolved
@@ -10,8 +10,5 @@
 tqdm
 xlrd
 numpy
-<<<<<<< HEAD
 pybpodgui_api
-=======
-pynrrd
->>>>>>> 2c21d413
+pynrrd